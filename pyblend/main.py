import random
import sys
import time
from pathlib import Path
from typing import List, Optional

from pyblend.algorithm.constructive import Constructive, LinModel, PostModel, PreModel
from pyblend.algorithm.heuristic import Heuristic, LAHC, SA
from pyblend.algorithm.neighborhood import (Shift, SimpleSwap, SmartShift,
                                            SmartSimpleSwap, SmartSwap, SmartSwitch,
                                            Swap, Switch)
from pyblend.config import Objective, Parameters
from pyblend.model.problem import Problem
from pyblend.model.solution import Solution
from pyblend.utils import handle_input_path, handle_output_path


def main():
    """Execute the main program logic for processing input and generating
    output.

    This function is responsible for parsing command-line arguments,
<<<<<<< HEAD
    initializing parameters, and orchestrating the solution process. It
    reads input data, constructs the necessary models and heuristics, and
    outputs the results to a specified file. The function also handles
    feedback mechanisms if specified in the parameters.
=======
    initializing parameters, and orchestrating the solution process for a
    given problem. It sets up the necessary components such as the problem
    instance, solution object, and model. It also handles the execution of
    the specified algorithm if provided, and manages feedback mechanisms
    based on the parameters set.
>>>>>>> ebcefb69
    """
    start_time = time.time()
    parms: Parameters = {
        "constructive": "postmodel",
        "algorithm": "",
        "feedback": 0,
        "seed": 0,
        "maxiters": int(1e3),
        "lsize": int(1e3),
        "alpha": 0.9,
        "samax": int(1e3),
        "t0": 1.0,
    }

    read_args(sys.argv, parms)

    random.seed(parms["seed"])

    input_path = str(Path(sys.argv[1]).resolve())
    output_path = handle_output_path(sys.argv[2])

    problem: Problem = Problem(input_path)
    solution: Solution = Solution(problem)
    model: LinModel = LinModel(problem)

    constructive: Constructive = construct(problem, solution, model, parms)

    solver: Optional[Heuristic] = None
    if parms["algorithm"] != "":
        solver = solve(problem, solution, constructive, parms)
        solution = solver.best_solution

    if parms["feedback"] > 0:
        feedback_approach(solution, model, solver, constructive, parms)

    solution.set_deliveries()
    solution.write(output_path, round(time.time()-start_time, 2))


def construct(
    problem: Problem, solution: Solution, model: LinModel, parms: Parameters
) -> Constructive:
    """Execute the selected constructive method for the given problem.

    This function orchestrates the execution of either a pre-model or post-
    model constructive method based on the provided parameters. It first
    checks the 'constructive' parameter to determine which method to
    execute. If the method is 'premodel', it initializes the necessary
    inputs and outputs, sets the objective for the solution, and runs the
    pre-model process. The results are then used to update the linear model
    weights. If the method is 'postmodel', it resolves the model and runs
    the post-model process.

    Args:
        problem (Problem): The problem reference containing stockpiles and inputs.
        solution (Solution): The solution reference to set objectives.
        model (LinModel): The linear model to be updated with weights.
        parms (Parameters): The operating guidelines that dictate the method to use.

    Returns:
        Constructive: The constructive procedure that was executed.
    """
    constructive: Constructive

    if parms["constructive"] != "premodel" and parms["constructive"] != "postmodel":
        print_usage(parms)

    elif parms["constructive"] == "premodel":
        reclaims = {
            f"id: {k.id}": [i.weight_ini for i in problem.stockpiles]
            for k in problem.outputs
        }

        inputs = {
            f"id: {k.id}": [i.weight for i in problem.inputs]
            for k in problem.stockpiles
        }

        objective: Objective = (None, reclaims, inputs)
        solution.set_objective(objective)

        constructive = PreModel(problem, solution)
        constructive.run()

        model.add_weights("x", list(constructive._feed_back))
        model.add_weights("y", list(constructive._feed_back))

    objective: Objective = model.resolve()
    solution.set_objective(objective)

    constructive = PostModel(problem, solution)
    constructive.run()

    return constructive


def solve(
    problem: Problem, solution: Solution, constructive: Constructive, parms: Parameters
) -> Optional[Heuristic]:
    """Run the selected heuristic approach to solve a given problem.

    This function initializes and executes a heuristic solver based on the
    specified algorithm in the parameters. It supports different algorithms
    such as LAHC (Late Acceptance Hill Climbing) and SA (Simulated
    Annealing). The function creates neighborhoods for the problem and runs
    the solver with the provided solution and operational guidelines.

    Args:
        problem (Problem): The problem reference to be solved.
        solution (Solution): The solution reference where results will be stored.
        constructive (Constructive): The constructive procedure used in the solving process.
        parms (Parameters): The operating guidelines that dictate the algorithm and its parameters.

    Returns:
        Optional[Heuristic]: The heuristic procedure used for solving the problem, or None if no
            valid algorithm was selected.
    """
    solver: Optional[Heuristic] = None
    if parms["algorithm"] == "lahc":
        solver = LAHC(problem, parms["lsize"])
    elif parms["algorithm"] == "sa":
        solver = SA(problem, parms["alpha"], parms["t0"], parms["samax"])
    else:
        print_usage(parms)

    create_neighborhoods(problem, solver, constructive)
    solver.run(solution, parms["maxiters"])

    return solver


def create_neighborhoods(
    problem: Problem, solver: Heuristic, constructive: Constructive
) -> None:
    """Create neighborhoods for the heuristic.

    This function initializes various neighborhood structures for a given
    heuristic solver. It adds multiple move strategies to the solver, which
    are essential for exploring the solution space of the problem. The moves
    include different types of shifts and swaps that can be utilized during
    the heuristic search process.

    Args:
        problem (Problem): The problem reference that defines the context
            in which the neighborhoods are created.
        solver (Heuristic): The heuristic procedure that will utilize the
            neighborhoods for solving the problem.
        constructive (Constructive): The constructive procedure that aids
            in generating solutions within the defined neighborhoods.

    Returns:
        None: This function does not return any value; it modifies the
            solver in place by adding move strategies.
    """
    solver.add_move(Shift(problem, constructive))
    solver.add_move(SimpleSwap(problem, constructive))
    solver.add_move(Swap(problem, constructive))
    solver.add_move(Switch(problem, constructive))
    solver.add_move(SmartShift(problem, constructive))
    solver.add_move(SmartSimpleSwap(problem, constructive))
    solver.add_move(SmartSwap(problem, constructive))
    solver.add_move(SmartSwitch(problem, constructive))


def feedback_approach(
    solution: Solution,
    model: LinModel,
    solver: Optional[Heuristic],
    constructive: Constructive,
    parms: Parameters,
) -> None:
    """Run the feedback approach to optimize a solution using a linear model.

    This function iteratively applies a feedback mechanism to improve the
    given solution based on the specified linear model and constructive
    procedures. It updates the model with the current weights from the
    solution, resolves the model to obtain an objective, and then runs the
    constructive procedure. If a solver is provided, it will also execute
    the solver on the updated solution for a specified number of iterations.

    Args:
        solution (Solution): The solution reference to be optimized.
        model (LinModel): The linear model used for optimization.
        solver (Optional[Heuristic]): The heuristic procedure for further
            optimization, if provided.
        constructive (Constructive): The constructive procedure to apply
            during the feedback loop.
        parms (Parameters): The operating guidelines, including feedback
            iterations and maximum iterations for the solver.
    """
    for _ in range(parms["feedback"]):
        model.add_weights("x", list(solution.weights.values()))
        model.add_weights("y", list(solution.inputs.values()))

        objective: Objective = model.resolve()
        solution.set_objective(objective)

        constructive.run()
        if solver is not None:
            solver.run(solution, parms["maxiters"], True)


def read_args(args: List[str], parms: Parameters) -> None:
    """Read the input arguments.

    This function processes command-line arguments and updates the provided
    parameters dictionary based on the options specified. It expects a list
    of arguments that may include various flags and their corresponding
    values. If the number of arguments is less than three, it will print
    usage information. The function supports multiple options, including
    settings for constructive methods, algorithms, feedback levels, random
    seed values, maximum iterations, and parameters specific to local search
    and simulated annealing.

    Args:
        args (List[str]): The terminal argument list.
        parms (Parameters): The operating guidelines.
    """
    if len(args) < 3:
        print_usage(parms)

    index: int = 3
    while index < len(args):
        option: str = args[index]
        index += 1

        if option == "-constructive":
            parms["constructive"] = args[index]
        elif option == "-algorithm":
            parms["algorithm"] = args[index]
        elif option == "-feedback":
            parms["feedback"] = int(args[index])
        elif option == "-seed":
            parms["seed"] = int(args[index])
        elif option == "-maxiters":
            parms["maxiters"] = int(args[index])

        # LAHC
        elif option == "-lsize":
            parms["lsize"] = int(args[index])

        # SA
        elif option == "-alpha":
            parms["alpha"] = float(args[index])
        elif option == "-samax":
            parms["samax"] = int(args[index])
        elif option == "-t0":
            parms["t0"] = float(args[index])
        else:
            print_usage(parms)
        index += 1


def print_usage(parms: Parameters) -> None:
    """Print the program usage.

<<<<<<< HEAD
    This function prints the usage instructions for the program, detailing
    the required input and output files, as well as the available options
    and parameters that can be specified by the user. It provides a clear
    guide on how to run the program, including examples of command-line
    usage.

    Args:
        parms (Parameters): The operating guidelines containing default
            values for various options.

    Returns:
        None: This function does not return a value; it prints the usage
            information to the console and exits the program.
=======
    This function displays the usage instructions for the program, including
    the required input and output file names, as well as optional parameters
    that can be specified. It provides detailed information on each option,
    including default values, and examples of how to run the program with
    various configurations.

    Args:
        parms (Parameters): The operating guidelines containing default values
            for various options.
>>>>>>> ebcefb69
    """
    usage: str = (
        f"Usage: python pyblend <input> <output> [options]\n"
        + f"    <input>  : Name of the problem input file.\n"
        + f"    <output> : Name of the (output) solution file.\n"
        + f"\nOptions:\n"
        + f'    -constructive <constructive> : premodel, postmodel (default: {parms["constructive"]}).\n'
        + f"    -algorithm <algorithm>       : lahc, sa.\n"
        + f'    -feedback <feedback>         : maximum number of feedback interactions with the model (default: {parms["feedback"]}).\n'
        + f'    -seed <seed>                 : random seed (default: {parms["seed"]}).\n'
        + f'    -maxiters <maxiters>         : maximum number of interactions (default: {parms["maxiters"]}).\n'
        + f"\n    LAHC parameters:\n"
        + f'        -lsize <lsize> : LAHC list size (default: {parms["lsize"]}).\n'
        + f"\n    SA parameters:\n"
        + f'        -alpha <alpha> : cooling rate for the Simulated Annealing (default: {parms["alpha"]}).\n'
        + f'        -samax <samax> : iterations before updating the temperature for Simulated Annealing (default: {parms["samax"]}).\n'
        + f'        -t0 <t0>       : initial temperature for the Simulated Annealing (default: {parms["t0"]}). \n'
        + f"\nExamples:\n"
        + f"    python pyblend instance_1.json out_1.json\n"
        + f"    python pyblend instance_1.json out_1.json -constructive premodel -seed 1\n"
        + f"    python pyblend instance_1.json out_1.json -algorithm sa -alpha 0.98 -samax 1000 -t0 1e5\n"
    )

    print(usage)
    sys.exit()


if __name__ == "__main__":
    main()<|MERGE_RESOLUTION|>--- conflicted
+++ resolved
@@ -20,18 +20,10 @@
     output.
 
     This function is responsible for parsing command-line arguments,
-<<<<<<< HEAD
     initializing parameters, and orchestrating the solution process. It
     reads input data, constructs the necessary models and heuristics, and
     outputs the results to a specified file. The function also handles
     feedback mechanisms if specified in the parameters.
-=======
-    initializing parameters, and orchestrating the solution process for a
-    given problem. It sets up the necessary components such as the problem
-    instance, solution object, and model. It also handles the execution of
-    the specified algorithm if provided, and manages feedback mechanisms
-    based on the parameters set.
->>>>>>> ebcefb69
     """
     start_time = time.time()
     parms: Parameters = {
@@ -288,31 +280,17 @@
 def print_usage(parms: Parameters) -> None:
     """Print the program usage.
 
-<<<<<<< HEAD
     This function prints the usage instructions for the program, detailing
     the required input and output files, as well as the available options
     and parameters that can be specified by the user. It provides a clear
     guide on how to run the program, including examples of command-line
     usage.
 
-    Args:
-        parms (Parameters): The operating guidelines containing default
-            values for various options.
-
-    Returns:
-        None: This function does not return a value; it prints the usage
-            information to the console and exits the program.
-=======
-    This function displays the usage instructions for the program, including
-    the required input and output file names, as well as optional parameters
-    that can be specified. It provides detailed information on each option,
-    including default values, and examples of how to run the program with
-    various configurations.
-
-    Args:
-        parms (Parameters): The operating guidelines containing default values
-            for various options.
->>>>>>> ebcefb69
+    Parameteres
+    -----------
+    parms : Parameters
+        The operating guidelines containing
+        default values for various options.
     """
     usage: str = (
         f"Usage: python pyblend <input> <output> [options]\n"
