from __future__ import annotations

import re
from typing import List, Dict, Any, Iterable
import subprocess
import logging
from pathlib import Path
import json

import numpy as np
import pandas as pd

import xlwings as xw
from matplotlib import pyplot as plt


def check_is_file(*filepaths):
    files_not_found = []
    for filepath in filepaths:
        _filepath = Path(filepath)
        if not _filepath.is_file():
            files_not_found.append(filepath)
    if len(files_not_found) > 0:
        plural = "" if len(files_not_found) == 1 else "s"
        past_tense_form = "was" if len(files_not_found) == 1 else "were"
        exception_message = (
            f"The following file{plural} {past_tense_form}n't found: "
            + ", ".join(files_not_found)
        )
        raise FileNotFoundError(exception_message)


def is_integer(value):
    if isinstance(value, int):
        return True
    if isinstance(value, str):
        if all(c.isnumeric() for c in value) or re.match(r"\d+\.0+[^1-9]$", value):
            return True
        return False

    if isinstance(value, float):
        return int(value) == value

    if isinstance(value, Iterable):
        return all(is_integer(v) for v in value)
    return False


def autofit_columns_from_sheet(sheet, min_width=10):
    """
    Autofit all columns in an Excel sheet.

    Parameters
    ----------
    sheet : xlwings.Sheet
        The sheet where columns need to be autofit.
    min_width : int, default=10
        The minimum width for any column.
    """
    # Get the last used column in the sheet
    last_used_column = sheet.used_range.last_cell.column

    # Loop through each column from the first to the last used column
    for col in range(1, last_used_column + 1):
        column_range = sheet.range(f"{xw.utils.col_name(col)}:{xw.utils.col_name(col)}")
        column_range.autofit()

        # Check if the autofit width is less than the minimum width
        if column_range.column_width < min_width:
            column_range.column_width = min_width


def format_excel_sheet(sheet: xw.Sheet):
    """
    Format all used cells in an Excel sheet.

    Function sets specific styles for header, rows with alternating colors,
    and a distinct style for the last row.

    Parameters
    ----------
    sheet : xlwings.Sheet
        The sheet to be formatted.
    """
    sheet.used_range.clear_formats()

    # Get last used row and column
    first_column = sheet.used_range.columns[0].column
    first_row = sheet.used_range.columns[0].row
    last_column = sheet.used_range.last_cell.column
    last_row = sheet.used_range.last_cell.row
    first_column_name = xw.utils.col_name(first_column)
    last_column_name = xw.utils.col_name(last_column)

    # Formatting for the header row
    header_range = sheet.range(f"{first_column_name}{first_row}", f"{last_column_name}{first_row}")

    header_range.color = "#5B80B8"  # Fill color
    header_range.api.Font.Color = 0xFFFFFF  # Font color (White)
    header_range.api.Font.Bold = True
    header_range.api.Font.Size = 11
    header_range.api.Font.Name = "Calibri"
    header_range.api.HorizontalAlignment = xw.constants.HAlign.xlHAlignCenter
    header_range.api.Borders(xw.constants.BordersIndex.xlEdgeBottom).LineStyle = xw.constants.LineStyle.xlContinuous
    header_range.api.Borders(xw.constants.BordersIndex.xlEdgeBottom).Color = 0xFFFFFF  # White
    header_range.api.Borders(xw.constants.BordersIndex.xlEdgeBottom).Weight = xw.constants.BorderWeight.xlThick

    # Formatting for all row cells
    for row in range(2, last_row):  # Start from 2 to avoid header row
        row_range = sheet.range(f"{first_column_name}{row}", f"{last_column_name}{row}")
        row_range.api.Font.Size = 11
        row_range.api.Font.Name = "Calibri"
        row_range.api.Font.Color = 0x000000  # Black
        row_range.color = "#B9C8DE" if row % 2 == 0 else "#DEE6F0"
        row_range.api.HorizontalAlignment = xw.constants.HAlign.xlHAlignCenter
        row_range.api.Borders(xw.constants.BordersIndex.xlEdgeBottom).LineStyle = xw.constants.LineStyle.xlContinuous
        row_range.api.Borders(xw.constants.BordersIndex.xlEdgeBottom).Color = 0xFFFFFF  # White
        row_range.api.Borders(xw.constants.BordersIndex.xlEdgeBottom).Weight = xw.constants.BorderWeight.xlThin

    # Formatting for the last row
    last_row_range = sheet.range(f"{first_column_name}{last_row}", f"{last_column_name}{last_row}")
    last_row_range.color = "#4F81BD"
    last_row_range.api.Font.Color = 0xFFFFFF  # White
    last_row_range.api.Font.Bold = True
    last_row_range.api.Font.Size = 11
    last_row_range.api.Font.Name = "Calibri"
    last_row_range.api.HorizontalAlignment = xw.constants.HAlign.xlHAlignCenter
    last_row_range.api.Borders(xw.constants.BordersIndex.xlEdgeTop).LineStyle = xw.constants.LineStyle.xlDouble
    last_row_range.api.Borders(xw.constants.BordersIndex.xlEdgeTop).Color = 0xFFFFFF  # White
    last_row_range.api.Borders(xw.constants.BordersIndex.xlEdgeTop).Weight = xw.constants.BorderWeight.xlThick


def format_integer_columns(sheet: xw.Sheet):
    """
    Format columns in an Excel sheet where all values are integers.

    Function sets the number format to include a thousand separator
    and zero decimal places.

    Parameters
    ----------
    sheet : xlwings.Sheet
        The sheet to be formatted.
    """
    # Get the last used column and row in the sheet
    last_column = sheet.used_range.last_cell.column
    last_row = sheet.used_range.last_cell.row

    # Iterate through each column in the used range
    for col_index in range(1, last_column + 1):
        column_range = sheet.range((2, col_index), (last_row, col_index))
        values = column_range.value

        # Check if all values in the column are integers
        if all(is_integer(val) or val is None or val == "" for val in values):
            # Apply a number format with thousands' separator and zero decimal places
            column_range.number_format = "#,##0"


# Convert input and output JSON files to dataframes
def explode_quality_rows(
    df: pd.DataFrame,
    quality_col_prefix: str = "quality_",
) -> pd.DataFrame:
    """
    Explode the `'quality_*'` columns into rows.

    Parameters
    ----------
    df : pd.DataFrame
        The dataframe with the output specifications with the quality columns
        that contain dictionaries of quality parameters to be extracted.
    quality_col_prefix : str, default='quality_'
        The prefix of the quality columns that contain the output pile specifications
        that need to be extracted into different columns.

    Returns
    -------
    pd.DataFrame
        The `pandas.DataFrame` with the quality dictionaries extracted into
        new columns.
    """
    # Create a new DataFrame to store exploded rows
    exploded_df = pd.DataFrame()

    for index, row in df.iterrows():
        quality_dict_list = [
            value for key, value in row.items() if str(key).startswith(quality_col_prefix)
        ]

        # Convert the list of quality dictionaries into a DataFrame
        quality_df = pd.DataFrame(quality_dict_list)

        # Repeat the original columns for each exploded row
        repeated_columns = pd.DataFrame(
            [
                row.drop(
                    labels=[
                        col for col in df.columns if col.startswith(quality_col_prefix)
                    ]
                )
            ]
            * len(quality_df)
        )

        # Concatenate the repeated columns with the quality columns
        exploded_row_df = pd.concat(
            [
                repeated_columns.reset_index(drop=True),
                quality_df.reset_index(drop=True),
            ],
            axis=1,
        )

        # Append to the exploded DataFrame
        exploded_df = pd.concat([exploded_df, exploded_row_df], ignore_index=True)

    return exploded_df


def assign_engines_to_stockpiles(
    stockpiles_df: pd.DataFrame, engines_df: pd.DataFrame
) -> pd.DataFrame:
    """
    Assign engines to stockpiles based on matching yards and rails.

    Parameters
    ----------
    stockpiles_df : pd.DataFrame
        A `pandas.DataFrame` containing stockpile information including
        'rails' and 'yard'.
    engines_df : pd.DataFrame
        A `pandas.DataFrame` containing engine information including 'yards' and 'rail'.

    Returns
    -------
    pd.DataFrame
        Updated `stockpiles_df` with an 'engines' column listing the assigned engine IDs.
    """
    stockpiles_df["engines"] = [[] for _ in range(stockpiles_df.shape[0])]

    for idx, stockpile in stockpiles_df.iterrows():
        assigned_engines = [
            eng_row["id"]
            for _, eng_row in engines_df.iterrows()
            if stockpile["yard"] in eng_row["yards"]
            and eng_row["rail"] in stockpile["rails"]
        ]
        stockpiles_df.at[idx, "engines"] = assigned_engines

    return stockpiles_df


def extract_quality_ini_values(
    stockpiles_df: pd.DataFrame, quality_prefix: str = "qualityIni"
) -> pd.DataFrame:
    """
    Extract initial quality values from nested dictionaries in the stockpiles DataFrame
    and add them as new columns.

    Parameters
    ----------
    stockpiles_df : pd.DataFrame
        A `pandas.DataFrame` containing stockpile information, including quality parameters.
    quality_prefix : str, default='qualityIni'
        Prefix used in column names for quality-related information.

    Returns
    -------
    pd.DataFrame
        Updated `stockpiles_df` with quality parameters extracted as individual columns.
    """
    quality_cols = stockpiles_df.columns[
        stockpiles_df.columns.str.startswith(quality_prefix)
    ]
    quality_ini_dict = {}

    for column in quality_cols:
        for idx, row in stockpiles_df.iterrows():
            parameter = row[column]["parameter"]
            value = row[column]["value"]
            quality_ini_dict.setdefault(parameter, []).append(value)

    # Add the extracted quality values as new columns and drop the original quality columns
    stockpiles_df = pd.concat(
        [stockpiles_df, pd.DataFrame(quality_ini_dict, index=stockpiles_df.index)],
        axis=1,
    ).drop(columns=quality_cols, errors="ignore")

    return stockpiles_df


def process_stockpiles_and_engines(
    stockpiles_df: pd.DataFrame, engines_df: pd.DataFrame
) -> pd.DataFrame:
    """
    Process stockpiles and engines.

    Engines are assigned to stockpiles and initial quality values are extracted.

    Parameters
    ----------
    stockpiles_df : pd.DataFrame
        A `pandas.DataFrame` containing stockpile information.
    engines_df : pd.DataFrame
        A `pandas.DataFrame` containing engine information.

    Returns
    -------
    pd.DataFrame
        Processed `stockpiles_df` with engines assigned and quality values extracted.
    """
    stockpiles_df = assign_engines_to_stockpiles(stockpiles_df, engines_df)
    stockpiles_df = extract_quality_ini_values(stockpiles_df)
    return stockpiles_df


def travel_time(grp: pd.DataFrame) -> pd.DataFrame:
    """
    Calculate the travel time between consecutive events within a group.

    This function calculates the time between the end of one event and the start of the next event
    within a grouped DataFrame. If the group contains only one event, the travel time is set to 0.

    Parameters
    ----------
    grp : pd.DataFrame
        A `pandas.DataFrame` containing at least 'start_time' and 'end_time'
        columns. The DataFrame is expected to be pre-grouped by a relevant key
        before being passed to this function.

    Returns
    -------
    pd.DataFrame
        A `pandas.DataFrame` with a single column 'travel_time',
        containing the calculated travel times between consecutive events.
        The index of the returned DataFrame matches the input DataFrame.
    """
    if len(grp) == 1:
        return pd.DataFrame(
            {"travel_time": [grp["start_time"].values[0]]}, index=grp.index
        )
    grp = grp.sort_values(["end_time"])
    end_time = None
    res = []
    for _, row in grp.iterrows():
        _end_time = row["end_time"]
        if end_time is None:
            res.append(row["start_time"])
        else:
            res.append(row["start_time"] - end_time)
        end_time = _end_time
    return pd.DataFrame({"travel_time": res}, index=grp.index)


def json_input_output_to_excel(
    json_input_path: str | Path,
    json_output_path: str | Path,
    excel_path: str | Path | None = None,
):
    """Convert JSON input and output data to an Excel file.

    This function reads JSON data from specified input and output paths,
    processes the data into various DataFrames, and then saves the results
    into an Excel file. If an Excel path is not provided, it generates a
    default path based on the output JSON path. The function handles
<<<<<<< HEAD
    multiple aspects of the data, including stockpiles, engines, and
    operational metrics, and organizes them into a structured format
    suitable for analysis.

    Args:
        json_input_path (str | Path): The file path to the input JSON file containing instance data.
        json_output_path (str | Path): The file path to the output JSON file containing results.
        excel_path (str | Path | None?): The file path where the Excel file will be saved.
            If None, a default path will be generated. Defaults to None.

    Returns:
        tuple: A tuple containing two DataFrames:
            - operations_df: DataFrame with operational metrics.
            - outputs_df_out: DataFrame with output checks and values.
=======
    multiple aspects of the data, including stockpiles, engines, and quality
    metrics, and organizes them into a structured format suitable for
    analysis.

    Parameters
    ----------
    json_input_path : str | Path
        The path to the input JSON file containing instance data.
    json_output_path : str | Path
        The path to the output JSON file containing results.
    excel_path : str | Path | None
        The path where the Excel file will be saved.
        If None, a default path will be generated. Defaults to None.

    Returns
    -------
    tuple
        A tuple containing two DataFrames:
            - operations_df: DataFrame with processed operations data.
            - outputs_df_out: DataFrame with processed output data.
>>>>>>> 8f3f3038
    """

    check_is_file(json_input_path, json_output_path)

    if excel_path is None:
        excel_filename = Path(json_output_path).with_suffix(".xlsx").name
        excel_folder_path = Path(json_output_path).parent.parent.joinpath("excel")
        excel_path = str(excel_folder_path.joinpath(excel_filename))
    else:
        excel_folder_path = Path(excel_path).parent

    excel_folder_path.mkdir(exist_ok=True, parents=True)

    # Load JSON files
    # Input file
    with open(json_input_path) as fh:
        instance_data = json.load(fh)

    # Output file
    with open(json_output_path) as fh:
        output_data = json.load(fh)

    info_df = pd.DataFrame(
        [instance_data["info"]], columns=["Instance_Name", "Capacity", "Yard"]
    )
    engines_df = pd.DataFrame(instance_data["engines"])
    stockpiles_df = pd.DataFrame(instance_data["stockpiles"])
    stockpiles_quality_df = pd.json_normalize(
        stockpiles_df.pop("qualityIni"), sep="_"
    ).add_prefix("qualityIni_")
    stockpiles_df = pd.concat([stockpiles_df, stockpiles_quality_df], axis=1)
    stockpiles_df = process_stockpiles_and_engines(stockpiles_df, engines_df)

    inputs_df = pd.DataFrame(instance_data["inputs"])
    inputs_quality_df = pd.json_normalize(inputs_df.pop("quality"), sep="_").add_prefix(
        "quality_"
    )
    inputs_df = pd.concat([inputs_df, inputs_quality_df], axis=1)

    # Convert instance_1.json to DataFrames
    outputs_df = pd.DataFrame(instance_data["outputs"])
    outputs_quality_df = pd.json_normalize(
        outputs_df.pop("quality"), sep="_"
    ).add_prefix("quality_")
    outputs_df = pd.concat([outputs_df, outputs_quality_df], axis=1)

    # Explode the outputs_df
    outputs_df = explode_quality_rows(outputs_df, quality_col_prefix="quality_").drop(
        columns=["time"], errors="ignore"
    )
    distances_travel_df = pd.DataFrame(instance_data["distancesTravel"])
    time_travel_df = pd.DataFrame(instance_data["timeTravel"])

    time_travel_df.columns += 1
    time_travel_df.index += 1

    distances_travel_df.columns += 1
    distances_travel_df.index += 1

    from_to_list = []
    for col in time_travel_df.columns:
        for idx in time_travel_df.index:
            from_to_list.append([f"{col} -> {idx}", time_travel_df.loc[idx, col]])
    from_to_df = pd.DataFrame(from_to_list, columns=["from_to", "duration"])

    engines_df[from_to_df["from_to"].to_list()] = -1
    engines_df[from_to_df["from_to"].to_list()] = engines_df[
        from_to_df["from_to"].to_list()
    ].astype(float)

    for idx, row in engines_df.iterrows():
        yards = row["yards"]
        rail = row["rail"]
        stockpiles = []
        for _, stockpile_row in stockpiles_df.iterrows():
            if stockpile_row["yard"] in yards and rail in stockpile_row["rails"]:
                stockpiles.append(stockpile_row["id"])
        for start_stockpile in stockpiles:
            for end_stockpile in stockpiles:
                column_name = f"{start_stockpile} -> {end_stockpile}"
                duration = from_to_df.loc[
                    from_to_df["from_to"] == column_name, "duration"
                ].values[0]
                engines_df.loc[engines_df.index == idx, column_name] = duration

    engines_df[from_to_df["from_to"].to_list()] = engines_df[
        from_to_df["from_to"].to_list()
    ].replace(-1, "")

    objective_df = pd.DataFrame(
        [{"Objective": output_data["objective"], "Gap": output_data["gap"][0]}]
    )
    stacks_df = pd.DataFrame(output_data["stacks"])
    reclaims_df = pd.DataFrame(output_data["reclaims"])

    outputs_df_out = pd.DataFrame(output_data["outputs"])
    outputs_quality_df_out = (
        pd.json_normalize(outputs_df_out.pop("quality"), sep="_")
        .add_prefix("quality_")
    )

    outputs_df_out = pd.concat([outputs_df_out, outputs_quality_df_out], axis=1)
    outputs_df_out = explode_quality_rows(outputs_df_out, quality_col_prefix="quality_")

    if not stacks_df.empty:
        stacks_df["end_time"] = stacks_df["start_time"] + stacks_df["duration"]
        stacks_df["operation"] = "stack"

    if not reclaims_df.empty:
        reclaims_df["end_time"] = reclaims_df["start_time"] + reclaims_df["duration"]
        reclaims_df["operation"] = "reclaim"

    operations_df = (
        pd.concat([xdf for xdf in [stacks_df, reclaims_df] if not xdf.empty])
        .astype({"weight": int})
        .sort_values(["engine", "start_time"])
        .assign(
            travel_time=lambda xdf: (
                xdf.groupby("engine", as_index=False).apply(travel_time)
            )["travel_time"].reset_index(level=0, drop=True)
        )
    )

    stockpiles_final_df = (
        stockpiles_df.merge(
            operations_df.rename(columns={"weight": "weightFinal"})
            .groupby("stockpile")["weightFinal"]
            .sum(),
            left_on="id",
            right_index=True,
            how="left",
        )
        .fillna({"weightFinal": 0})
        .astype({"weightFinal": int})
        .assign(weightFinal=lambda xdf: xdf["weightIni"] - xdf["weightFinal"])
    )

    quality_cols = stockpiles_df.columns.intersection(
        ["Fe", "SiO2", "Al2O3", "P", "+31.5", "-6.3"]
    ).to_list()

    operations_df = operations_df.merge(
        stockpiles_df.rename(columns={"id": "stockpile"})[
            ["stockpile", "weightIni", *quality_cols]
        ],
        on="stockpile",
        how="left",
    ).assign(weightFinal=lambda xdf: xdf["weightIni"] - xdf["weight"])

    final_output_row = [
        operations_df["weight"].sum(),
        "output",
        operations_df["engine"].unique().tolist(),
        operations_df["start_time"].min(),
        operations_df["end_time"].max(),
        1,
        operations_df["end_time"].max(),
        "output_stack",
        operations_df["travel_time"].sum(),
        operations_df["weightFinal"].sum(),
    ]

    for quality_col in quality_cols:
        final_output_row.append(
            (
                (
                    operations_df["weight"]
                    * operations_df[quality_col]
                    / operations_df["weight"].sum()
                ).sum()
            )
        )
    operations_df = pd.concat(
        [
            operations_df,
            pd.DataFrame(
                {
                    col: [value]
                    for col, value in zip(operations_df.columns, final_output_row)
                }
            ),
        ],
        axis=0,
    )

    required_weight = operations_df.loc[
        operations_df["stockpile"] == "output", "weight"
    ].values[0]
    infos_gerais = pd.DataFrame(
        {"Variável": ["Peso Carregamento"], "Valor": [required_weight]}
    )

    engines_yards = (
        stockpiles_final_df[["yard", "engines"]]
        .astype({"engines": str})
        .drop_duplicates()
        .assign(
            engines=lambda xdf: xdf["engines"]
            .str.replace("[", "")
            .str.replace("]", "")
            .str.replace(" ", "")
            .str.replace(",", "")
            .apply(list)
        )
    )
    all_engines = list(
        sorted(
            set([engine for engines in engines_yards["engines"] for engine in engines])
        )
    )
    for engine in all_engines:
        engines_yards[f"Veículo {engine}"] = engines_yards["engines"].apply(
            lambda value: "x" if engine in value else ""
        )

    engines_yards = engines_yards.drop(columns=["engines"]).rename({"yard": "Área"})

    rename_dict = {
        "id": "ID",
        "yard": "Área",
        "weightIni": "Quantidade (ton)",
    }
    final_cols = [*list(rename_dict.values()), *quality_cols]
    stockpiles_final_df = stockpiles_final_df.rename(columns=rename_dict)[final_cols]

    load_rates = (
        engines_df[["id", "speedReclaim"]]
        .astype({"speedReclaim": int})
        .rename(columns={"id": "Veículo", "speedReclaim": "Taxa (ton/min)"})
    )

    from_to_cols = [col for col in engines_df.columns if "->" in col]
    travel_times_dict = {
        "De": [],
        "Para": [],
    }
    for from_to in from_to_cols:
        from_stockpile, to_stockpile = from_to.split(" -> ")
        travel_times_dict["De"].append(from_stockpile)
        travel_times_dict["Para"].append(to_stockpile)
        for engine in all_engines:
            vehicle_travel_times = travel_times_dict.get(f"Veículo {engine}", [])
            engine_row = engines_df.loc[engines_df["id"] == int(engine)]
            time_travel = engine_row[from_to].values[0]
            vehicle_travel_times.append(time_travel)
            travel_times_dict[f"Veículo {engine}"] = vehicle_travel_times

    travel_times_df = pd.DataFrame(travel_times_dict).astype({"De": int, "Para": int})

    rename_dict = {
        "engine": "Veículo",
        "stockpile": "Pilha",
        "weightIni": "Peso Inicial Pilha",
        "weightFinal": "Peso Final Pilha",
        "weight": "Carregamento (ton)",
        "start_time": "Início",
        "end_time": "Fim",
        "duration": "Tempo Carregamento",
        "travel_time": "Tempo Deslocamento",
    }
    operations_df = operations_df.rename(columns=rename_dict)[
        [*list(rename_dict.values()), *quality_cols]
    ]
    operations_df[quality_cols] = operations_df[quality_cols].round(2)
    operations_df = operations_df.fillna("")

    outputs_df_out["check"] = np.where(
        (outputs_df_out["value"] >= outputs_df_out["minimum"])
        & (outputs_df_out["value"] <= outputs_df_out["maximum"]),
        True,
        False,
    )
    # outputs_df_out = outputs_df_out.loc[~outputs_df_out["parameter"].isin(["Dummy"]), :]
    rename_dict = {
        "parameter": "Elemento",
        "value": "Valor",
        "minimum": "Mínimo",
        "maximum": "Máximo",
        "goal": "Meta",
        "check": "Check",
    }
    outputs_df_out = outputs_df_out.rename(columns=rename_dict)[
        list(rename_dict.values())
    ]
    return operations_df, outputs_df_out


def run_pyblend_command(
    input_json: str, output_json: str, algorithm: str = "lahc"
) -> None:
    """Runs the pyblend command with the specified input and output JSON files.

    This function constructs and executes a command to run the pyblend tool
    using the provided input and output JSON file paths. It allows for an
    optional algorithm parameter, which defaults to "lahc". The command is
    executed in a subprocess, and if it fails, a RuntimeError is raised with
    the error message.

    Parameters
    ----------
    input_json : str
        The input JSON file path.
    output_json : str
        The output JSON file path.
    algorithm : str, default="lahc"
        The algorithm to be used.

    Raises
    ------
    RuntimeError
        If the command fails to execute successfully.
    """
    pyblend_path = str(Path(__file__).parent.joinpath("./pyblend").resolve())
    command = [
        "python",
        pyblend_path,
        input_json,
        output_json,
        "-algorithm",
        algorithm,
        # "-maxiters",
        # "25000",
        # " -constructive",
        # "premodel"
    ]

    try:
        result = subprocess.run(command, check=True, capture_output=True, text=True)
        logging.info("Command executed successfully. Output:\n%s", result.stdout)
    except subprocess.CalledProcessError as e:
        logging.error("Command failed with error:\n%s", e.stderr)
        raise RuntimeError(f"Command failed: {e.stderr}")


class ExcelDataExtractor:
    """Class for extracting data from Excel sheets using xlwings.

    Methods
    -------
    extract_dataframe
        Extracts a DataFrame from a specified range in the sheet.
    """

    def __init__(self, workbook_path: str, sheet_name: str):
        """Initialize the ExcelDataExtractor with workbook path and sheet name.

        Parameters
        ----------
        workbook_path : str
            The path to the Excel workbook.
        sheet_name : str
            The name of the sheet from which data is extracted.
        """
        self.wb = xw.Book(workbook_path)
        self.sheet = self.wb.sheets[sheet_name]

    def extract_dataframe(self, range: str, expand: bool = True) -> pd.DataFrame:
        """Extracts a DataFrame from a specified range in the sheet.

        Parameters
        ----------
        range : str
            The cell range to start extracting data from.
        expand : bool, default=True
            Whether to expand the range to a table.

        Returns
        -------
        pd.DataFrame
            Extracted data as a pandas DataFrame.
        """
        return (
            self.sheet[range]
            .options(pd.DataFrame, expand="table" if expand else None)
            .value.reset_index()
        )


class StockpileProcessor:
    """Class for processing stockpile data.

    Methods
    -------
    process
        Processes and merges stockpile and yard data.
    """

    @staticmethod
    def process(
        stockpiles: pd.DataFrame, yards: pd.DataFrame, rename_dict: Dict[str, str]
    ) -> pd.DataFrame:
        """Processes and merges stockpile and yard data.

        Parameters
        ----------
        stockpiles : pd.DataFrame
            A `pandas.DataFrame` containing stockpile information.
        yards : pd.DataFrame
            A `pandas.DataFrame` containing yard information.
        rename_dict : Dict[str, str]
            Dictionary for renaming columns.

        Returns
        -------
        pd.DataFrame
            Merged DataFrame of stockpiles and yards.
        """
        stockpiles = stockpiles.rename(columns=rename_dict).astype(
            {col: int for col in rename_dict.values()}
        )
        yards = StockpileProcessor._process_yards(yards)
        return stockpiles.merge(yards, on="yard", how="left")

    @staticmethod
    def _process_yards(yards: pd.DataFrame) -> pd.DataFrame:
        """Processes the yard data to extract rails information.

        Parameters
        ----------
        yards : pd.DataFrame
            A `pandas.DataFrame` containing yard information.

        Returns
        -------
        pd.DataFrame
            Processed DataFrame with rails information.
        """
        engine_cols = [
            col for col in yards.columns if any(ch.isnumeric() for ch in col)
        ]
        rename_dict = {
            col: "".join(ch for ch in col if ch.isnumeric()) for col in engine_cols
        }
        engine_ids = list(rename_dict.values())

        yards = yards.rename(columns=rename_dict).astype({"yard": int})
        yards["rails"] = yards[engine_ids].apply(
            lambda row: [idx for idx, value in enumerate(row, 1) if pd.notna(value)],
            axis=1,
        )
        return yards.drop(columns=engine_ids)


class TravelSpeedProcessor:
    """
    Class for processing travel speed data.

    Methods
    -------
    process
        Processes travel speed data into a list of travel times.
    """

    @staticmethod
    def process(
        travel_speed: pd.DataFrame, rename_dict: Dict[str, str]
    ) -> List[List[float]]:
        """Processes travel speed data into a list of travel times.

        Parameters
        ----------
        travel_speed : pd.DataFrame
            A `pandas.DataFrame` containing travel speed data.
        rename_dict : Dict[str, str]
            Dictionary for renaming columns.

        Returns
        -------
        List[List[float]]
            Nested list representing travel times between locations.
        """
        travel_speed = travel_speed.rename(columns=rename_dict)
        stockpiles_from_to_cols = list(rename_dict.values())
        speed_cols = travel_speed.columns.difference(stockpiles_from_to_cols)

        travel_speed["travel_time"] = travel_speed[speed_cols[0]]
        for col in speed_cols[1:]:
            travel_speed["travel_time"] = travel_speed["travel_time"].fillna(
                travel_speed[col]
            )

        return (
            travel_speed.drop(columns=speed_cols)
            .pivot_table(index=["from"], columns=["to"], values=["travel_time"])
            .values.tolist()
        )


class InstanceDataBuilder:
    """Class for building the instance data JSON structure.

    Methods
    -------
    build_instance_data
        Builds the instance data structure.
    """

    @staticmethod
    def build_instance_data(
        stockpiles: pd.DataFrame,
        engines: pd.DataFrame,
        travel_times: List[List[float]],
        inputs: List[Dict[str, Any]],
        outputs: List[Dict[str, Any]],
    ) -> Dict[str, Any]:
        """Builds the instance data structure.

        This function constructs a comprehensive data structure that includes
<<<<<<< HEAD
        information about stockpiles, engines, travel times, and input/output
        data. It processes the provided stockpile and engine data to create a
        structured representation suitable for further analysis or simulation.
        The function also ensures that certain attributes are consistent across
        stockpiles and generates additional quality metrics.

        Args:
            stockpiles (pd.DataFrame): A `pandas.DataFrame` containing stockpile information.
            engines (pd.DataFrame): A `pandas.DataFrame` containing engine information.
            travel_times (List[List[float]]): Nested list representing travel times between locations.
            inputs (List[Dict[str, Any]]): List of dictionaries representing input data.
            outputs (List[Dict[str, Any]]): List of dictionaries representing output data.

        Returns:
            Dict[str, Any]: The constructed instance data structure.
=======
        information about stockpiles, engines, input data, and output data. It
        processes the provided stockpile and engine data to create a structured
        representation that can be used for further analysis or simulation. The
        function also handles specific attributes of the stockpiles and engines,
        ensuring that the resulting data structure is well-organized and ready
        for use.

        Parameters
        ----------
        stockpiles : pd.DataFrame
            A `pandas.DataFrame` containing stockpile information.
        engines : pd.DataFrame
            A `pandas.DataFrame` containing engine information.
        travel_times : List[List[float]]
            Nested list representing travel times between locations.
        inputs : List[Dict[str, Any]]
            List of dictionaries representing input data.
        outputs : List[Dict[str, Any]]
            List of dictionaries representing output data.

        Returns
        -------
        Dict[str, Any]
            The constructed instance data structure.
>>>>>>> 8f3f3038
        """
        instance_data = {
            "info": ["Instance_Interactive", 1, 1],
            "stockpiles": [],
            "engines": [],
            "inputs": inputs,
            "outputs": outputs,
            "distancesTravel": travel_times,
            "timeTravel": travel_times,
        }

        all_fe_the_same = stockpiles["Fe"].nunique() == 1
        all_sio2_the_same = stockpiles["SiO2"].nunique() == 1
        all_al2o3_the_same = stockpiles["Al2O3"].nunique() == 1
        all_p_the_same = stockpiles["P"].nunique() == 1
        all_the_same = (stockpiles[["Al2O3", "Fe", "SiO2", "P"]].round(2).nunique() == 1).all()
        all_w_the_same = stockpiles["weightIni"].nunique() == 1

        if all_w_the_same:
            stockpiles["weightIni"].iloc[-1] = 0

        stockpiles["Dummy"] = np.random.randint(1, 100, stockpiles.shape[0])

        for _, row in stockpiles.iterrows():
            sio2 = row["SiO2"]
            fe = row["Fe"]
            al2o3 = row["Al2O3"]
            p = row["P"]
            quality_ini = [
                {"parameter": "Fe", "value": float(round(fe, 4))},
                {"parameter": "SiO2", "value": float(round(sio2, 4))},
                {"parameter": "Al2O3", "value": float(round(al2o3, 4))},
                {"parameter": "P", "value": float(round(p, 4))},
                {"parameter": "Dummy", "value": float(row["Dummy"])}
            ]

            sp = {
                "id": int(row["id"]),
                "position": int(row["id"]) - 1,
                "yard": int(row["yard"]),
                "rails": [int(r) for r in row["rails"]],
                "capacity": int(row["weightIni"]),
                "weightIni": int(row["weightIni"]),
                "qualityIni": quality_ini,
            }
            instance_data["stockpiles"].append(sp)

        all_yards = [int(y) for y in stockpiles["yard"].drop_duplicates().to_list()]

        for _, row in engines.iterrows():
            eng = {
                "id": int(row["id"]),
                "speedStack": 0.0,
                "speedReclaim": int(row["speedReclaim"]),
                "posIni": int(row["id"]),
                "rail": int(row["id"]),
                "yards": all_yards,
            }
            instance_data["engines"].append(eng)

        instance_data["outputs"][0]["quality"].append(
            {
                "parameter": "Dummy",
                "minimum": 0,
                "maximum": 100,
                "goal": float(stockpiles["Dummy"].mean()),
                "importance": 1,
            }
        )
        return instance_data


def update_excel_sheets(operations_df: pd.DataFrame, outputs_df_out: pd.DataFrame,
                        excel_file: str) -> None:
    """Update the Excel sheets with the new data.

    Parameters
    ----------
    operations_df : pd.DataFrame
        A `pandas.DataFrame` containing operation results.
    outputs_df_out : pd.DataFrame
        A `pandas.DataFrame` containing output check results.
    excel_file : str
        Path to the Excel file to be updated.
    """
    wb = xw.Book(excel_file)
    resultados_sheet = wb.sheets['Resultados']
    check_res_sheet = wb.sheets['Check Restrições']

    # Clear existing data
    resultados_sheet.clear_contents()
    check_res_sheet.clear_contents()

    # Write new data
    operations_df = operations_df.fillna('')
    operations_df.iloc[-1, 0] = operations_df.iloc[0, -1].astype(str)
    operations_df = operations_df.set_index('Pilha')

    resultados_sheet.range("A1").value = operations_df
    format_excel_sheet(resultados_sheet)
    format_integer_columns(resultados_sheet)
    autofit_columns_from_sheet(resultados_sheet)

    check_res_sheet.range("A1").value = outputs_df_out.fillna('').set_index(
        outputs_df_out.columns[0]
    )


def generate_gantt_chart(operations_df, sheet):
    """Generate a Gantt chart from operations data.

    This function takes a DataFrame containing operations data and generates
    a Gantt chart visualizing the start and end times of each operation. The
    DataFrame is expected to have columns for the start time, end time,
    vehicle, and any necessary annotations. The Gantt chart is then added to
    the specified Excel sheet.

    Parameters
    ----------
    operations_df : pd.DataFrame
        A DataFrame containing operations data with columns such as 'Início', 'Fim', 'Veículo', and 'Pilha'.
    sheet : object
        An object representing the Excel sheet where the Gantt chart will be added.
    """

    operations_df = operations_df.iloc[:-1]
    operations_df["Início"] = pd.to_timedelta(operations_df["Início"], unit="m")
    operations_df["Fim"] = pd.to_timedelta(operations_df["Fim"], unit="m")
    operations_df["Tempo Deslocamento (min)"] = (
            pd.to_timedelta(operations_df["Tempo Deslocamento"], unit="m").dt.total_seconds()
            / 60
    )

    # Convert the timedeltas to a more plot-friendly format by using hours as float
    operations_df["Início (min)"] = operations_df["Início"].dt.total_seconds() / 60
    operations_df["Fim (min)"] = operations_df["Fim"].dt.total_seconds() / 60
    operations_df["Início (min)"] -= operations_df["Tempo Deslocamento (min)"]

    # Create the Gantt plot with additional annotations
    fig, ax = plt.subplots(figsize=(9, 3))

    # Plot each operation and add text annotations
    for idx, row in operations_df.iterrows():
        ax.barh(
            row["Veículo"],
            row["Fim (min)"] - row["Início (min)"],
            left=row["Início (min)"],
        )
        # Calculate the position for the text
        mid_point = (row["Início (min)"] + row["Fim (min)"]) / 2
        label = f'SP: {int(row["Pilha"])}'
        ax.text(
            mid_point,
            row["Veículo"],
            label,
            ha="center",
            va="center",
            color="white",
            fontsize=10,
            usetex=False,
        )

    # Formatting the plot
    ax.set_yticks([1, 2])
    ax.set_ylim(0.5, None)
    ax.set_xlabel("Tempo (minutos)")
    ax.set_ylabel("Veículo", fontsize=16)
    ax.set_title("Operações")

    sheet.pictures.add(
        fig,
        name='Gantt',
        update=True,
        anchor=sheet.range((sheet.used_range.last_cell.row + 2, 1)),
    )


def main(
    excel_filepath: str = "out_interactive.xlsm",
    instance_json_path: str = "./tests/instance_interactive.json",
    output_json_path: str = "./out/json/out_interactive.json",
):
    """Run the main process for extracting and processing data from an Excel
    file.

    This function serves as the entry point for the application. It
    initializes the ExcelDataExtractor to read data from a specified Excel
    file, processes various dataframes related to stockpiles, yards,
    engines, and travel speeds, and builds an instance data structure. The
    resulting data is then written to a JSON file, and further operations
    are performed to generate outputs and update the Excel sheets. Finally,
    it generates a Gantt chart based on the operations data extracted from
    the results sheet.

    Args:
        excel_filepath (str): The path to the Excel file to be processed. Defaults to
            "out_interactive.xlsm".
        instance_json_path (str): The path where the instance JSON file will be saved. Defaults to
            "./tests/instance_interactive.json".
        output_json_path (str): The path where the output JSON file will be saved. Defaults to
            "./out/json/out_interactive.json".
    """

    # excel_filepath = str(Path(excel_filepath).resolve())
    instance_json_path = str(Path(__file__).parent.joinpath(instance_json_path).resolve())
    output_json_path = str(Path(__file__).parent.joinpath(output_json_path).resolve())

    # Initialize the ExcelDataExtractor with workbook path and sheet name
    extractor = ExcelDataExtractor(excel_filepath, "Inputs")

    # Extract data from the Excel sheet
    stockpiles_df = extractor.extract_dataframe("D2")
    yards_df = extractor.extract_dataframe("L2")
    engines_df = (
        extractor.extract_dataframe("P2")
        .rename(columns={"Veículo": "id", "Taxa (ton/min)": "speedReclaim"})
        .astype(int)
    )
    travel_speed_df = extractor.extract_dataframe("S2")

    # Process stockpile and yard data
    stockpiles = StockpileProcessor.process(
        stockpiles_df,
        yards_df,
        {"ID": "id", "Área": "yard", "Quantidade (ton)": "weightIni"},
    )
    # Process travel speed data
    travel_times = TravelSpeedProcessor.process(
        travel_speed_df, {"De": "from", "Para": "to"}
    )

    output_info = extractor.extract_dataframe("A2")
    outputs = [
        {
            "id": 1,
            "destination": 1,
            "weight": int(output_info.iloc[0, 1]),
            "quality": [
                {
                    "parameter": "Fe",
                    "minimum": 60,
                    "maximum": 100,
                    "goal": 65,
                    "importance": 10,
                },
                {
                    "parameter": "SiO2",
                    "minimum": 2.8,
                    "maximum": 5.8,
                    "goal": 5.8,
                    "importance": 10,
                },
                {
                    "parameter": "Al2O3",
                    "minimum": 2.5,
                    "maximum": 4.9,
                    "goal": 4.9,
                    "importance": 10,
                },
                {
                    "parameter": "P",
                    "minimum": 0.05,
                    "maximum": 0.07,
                    "goal": 0.07,
                    "importance": 10,
                },
            ],
            "time": 600,
        }
    ]

    inputs = [
        {
            "id": 1,
            "weight": 0.0,
            "quality": [
                {"parameter": "Fe", "value": 60},
                {"parameter": "SiO2", "value": 1.5},
                {"parameter": "Al2O3", "value": 0.8},
                {"parameter": "P", "value": 1.0},
            ],
            "time": 8.0,
        }
    ]

    # Build the instance data structure
    instance_data = InstanceDataBuilder.build_instance_data(
        stockpiles, engines_df, travel_times, inputs, outputs
    )

    # Write the data to a JSON file
    with open(instance_json_path, "w") as json_file:
        json.dump(instance_data, json_file, indent=2)

    run_pyblend_command(instance_json_path, output_json_path)

    operations_df, outputs_df_out = json_input_output_to_excel(
        instance_json_path,
        output_json_path,
    )
    update_excel_sheets(operations_df, outputs_df_out, excel_filepath)
    extractor = ExcelDataExtractor(excel_filepath, "Resultados")
    operations_df = extractor.extract_dataframe("A1")
    sheet = extractor.sheet

    generate_gantt_chart(operations_df, sheet)


if __name__ == "__main__":
    main(
        "out_interactive.xlsm",
        "./tests/instance_interactive.json",
        "./out/json/out_interactive.json",
    )<|MERGE_RESOLUTION|>--- conflicted
+++ resolved
@@ -364,22 +364,6 @@
     processes the data into various DataFrames, and then saves the results
     into an Excel file. If an Excel path is not provided, it generates a
     default path based on the output JSON path. The function handles
-<<<<<<< HEAD
-    multiple aspects of the data, including stockpiles, engines, and
-    operational metrics, and organizes them into a structured format
-    suitable for analysis.
-
-    Args:
-        json_input_path (str | Path): The file path to the input JSON file containing instance data.
-        json_output_path (str | Path): The file path to the output JSON file containing results.
-        excel_path (str | Path | None?): The file path where the Excel file will be saved.
-            If None, a default path will be generated. Defaults to None.
-
-    Returns:
-        tuple: A tuple containing two DataFrames:
-            - operations_df: DataFrame with operational metrics.
-            - outputs_df_out: DataFrame with output checks and values.
-=======
     multiple aspects of the data, including stockpiles, engines, and quality
     metrics, and organizes them into a structured format suitable for
     analysis.
@@ -400,7 +384,6 @@
         A tuple containing two DataFrames:
             - operations_df: DataFrame with processed operations data.
             - outputs_df_out: DataFrame with processed output data.
->>>>>>> 8f3f3038
     """
 
     check_is_file(json_input_path, json_output_path)
@@ -909,23 +892,6 @@
         """Builds the instance data structure.
 
         This function constructs a comprehensive data structure that includes
-<<<<<<< HEAD
-        information about stockpiles, engines, travel times, and input/output
-        data. It processes the provided stockpile and engine data to create a
-        structured representation suitable for further analysis or simulation.
-        The function also ensures that certain attributes are consistent across
-        stockpiles and generates additional quality metrics.
-
-        Args:
-            stockpiles (pd.DataFrame): A `pandas.DataFrame` containing stockpile information.
-            engines (pd.DataFrame): A `pandas.DataFrame` containing engine information.
-            travel_times (List[List[float]]): Nested list representing travel times between locations.
-            inputs (List[Dict[str, Any]]): List of dictionaries representing input data.
-            outputs (List[Dict[str, Any]]): List of dictionaries representing output data.
-
-        Returns:
-            Dict[str, Any]: The constructed instance data structure.
-=======
         information about stockpiles, engines, input data, and output data. It
         processes the provided stockpile and engine data to create a structured
         representation that can be used for further analysis or simulation. The
@@ -950,7 +916,6 @@
         -------
         Dict[str, Any]
             The constructed instance data structure.
->>>>>>> 8f3f3038
         """
         instance_data = {
             "info": ["Instance_Interactive", 1, 1],
